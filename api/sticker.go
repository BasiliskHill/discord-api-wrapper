/*
 * Copyright (c) 2022. Veteran Software
 *
 * Discord API Wrapper - A custom wrapper for the Discord REST API developed for a proprietary project.
 *
 * This program is free software: you can redistribute it and/or modify it under the terms of the GNU General Public
 * License as published by the Free Software Foundation, either version 3 of the License, or (at your option) any later
 * version.
 *
 * This program is distributed in the hope that it will be useful, but WITHOUT ANY WARRANTY; without even the implied
 * warranty of MERCHANTABILITY or FITNESS FOR A PARTICULAR PURPOSE.  See the GNU General Public License for more details.
 *
 * You should have received a copy of the GNU General Public License along with this program.
 * If not, see <http://www.gnu.org/licenses/>.
 */

package api

import (
	"encoding/json"
	"fmt"
)

// Sticker - Represents a sticker that can be sent in messages.
type Sticker struct {
	ID          Snowflake   `json:"id"`                   // id of the sticker
	PackID      Snowflake   `json:"pack_id,omitempty"`    // for standard stickers, id of the pack the sticker is from
	Name        string      `json:"name"`                 // name of the sticker
	Description *string     `json:"description"`          // description of the sticker
	Tags        string      `json:"tags,omitempty"`       // autocomplete/suggestion tags for the sticker (max 200 characters)
	Asset       string      `json:"asset,omitempty"`      // Deprecated: previously the sticker asset hash, now an empty string
	Type        StickerType `json:"type"`                 // type of sticker
	FormatType  int         `json:"format_type"`          // type of sticker format
	Available   bool        `json:"available,omitempty"`  // whether this guild sticker can be used, may be false due to loss of Server Boosts
	GuildID     Snowflake   `json:"guild_id,omitempty"`   // id of the guild that owns this sticker
	User        User        `json:"user,omitempty"`       // the user that uploaded the guild sticker
	SortValue   int         `json:"sort_value,omitempty"` // the standard sticker's sort order within its pack
}

// StickerType - type of sticker
type StickerType int

//goland:noinspection GoUnusedConst
const (
	StickerTypeStandard StickerType = iota + 1 // an official sticker in a pack, part of Nitro or in a removed purchasable pack
	StickerTypeGuild                           // a sticker uploaded to a Boosted guild for the guild's members
)

// StickerFormatType - The format of the Sticker
type StickerFormatType int

//goland:noinspection GoUnusedConst
const (
	StickerFormatTypePng         StickerFormatType = iota + 1 // PNG
	StickerFormatTypeAnimatedPng                              // APNG
	StickerFormatTypeLottie                                   // LOTTIE
)

// StickerItem - The smallest amount of data required to render a sticker. A partial sticker object.
type StickerItem struct {
	ID         Snowflake         `json:"id"`          // id of the sticker
	Name       string            `json:"name"`        // name of the sticker
	FormatType StickerFormatType `json:"format_type"` // type of sticker format
}

// StickerPack - Represents a pack of standard stickers.
type StickerPack struct {
	ID             Snowflake `json:"id"`                         // id of the sticker pack
	Stickers       []Sticker `json:"stickers"`                   // the stickers in the pack
	Name           string    `json:"name"`                       // name of the sticker pack
	SkuID          Snowflake `json:"sku_id"`                     // id of the pack's SKU
	CoverStickerID Snowflake `json:"cover_sticker_id,omitempty"` // id of a sticker in the pack which is shown as the pack's icon
	Description    string    `json:"description"`                // description of the sticker pack
	BannerAssetID  Snowflake `json:"banner_asset_id,omitempty"`  // id of the sticker pack's banner image
}

// GetSticker - Returns a sticker object for the given sticker ID.
func (s *Sticker) GetSticker() (*Sticker, error) {
	u := parseRoute(fmt.Sprintf(getSticker, api, s.ID.String()))

	var sticker *Sticker
	err := json.Unmarshal(fireGetRequest(u, nil, nil), &sticker)

	return sticker, err
}

// ListNitroStickerPacks - Returns the list of sticker packs available to Nitro subscribers.
<<<<<<< HEAD
//goland:noinspection GoUnusedExportedFunction
=======
>>>>>>> b157f6f3
func ListNitroStickerPacks() (*ListNitroStickerPacksResponse, error) {
	u := parseRoute(fmt.Sprintf(listNitroStickerPacks, api))

	var listNitroStickerPacksResponse *ListNitroStickerPacksResponse
	err := json.Unmarshal(fireGetRequest(u, nil, nil), &listNitroStickerPacksResponse)

	return listNitroStickerPacksResponse, err
}

// ListNitroStickerPacksResponse - JSON response
type ListNitroStickerPacksResponse struct {
	StickerPacks []StickerPack `json:"sticker_packs"`
}

// ListGuildStickers - Returns an array of sticker objects for the given guild.
//
// Includes user fields if the bot has the ManageEmojisAndStickers permission.
func (g *Guild) ListGuildStickers() ([]Sticker, error) {
	u := parseRoute(fmt.Sprintf(listGuildStickers, api, g.ID.String()))

	var stickers []Sticker
	err := json.Unmarshal(fireGetRequest(u, nil, nil), &stickers)

	return stickers, err
}

// GetGuildSticker - Returns a Sticker object for the given guild and sticker IDs.
//
// Includes the `user` field if the bot has the ManageEmojisAndStickers permission.
func (g *Guild) GetGuildSticker(stickerID Snowflake) (*Sticker, error) {
	u := parseRoute(fmt.Sprintf(getGuildSticker, api, g.ID.String(), stickerID.String()))

	var sticker *Sticker
	err := json.Unmarshal(fireGetRequest(u, nil, nil), &sticker)

	return sticker, err
}

// CreateGuildSticker - Create a new sticker for the guild.
//
// Send a multipart/form-data body.
//
// Requires the ManageEmojisAndStickers permission.
//
// Returns the new sticker object on success.
// TODO: FormData fields
func (g *Guild) CreateGuildSticker() (*Sticker, error) {
	u := parseRoute(fmt.Sprintf(createGuildSticker, api, g.ID.String()))

	var sticker *Sticker
	err := json.Unmarshal(firePostRequest(u, nil, nil), &sticker)

	return sticker, err
}

// ModifyGuildSticker - Modify the given sticker.
//
// Requires the ManageEmojisAndStickers permission.
//
// Returns the updated Sticker object on success.
//
// All parameters to this endpoint are optional.
//
// This endpoint supports the `X-Audit-Log-Reason` header.
func (g *Guild) ModifyGuildSticker(stickerID Snowflake, payload ModifyGuildStickerJSON, reason *string) (*Sticker, error) {
	u := parseRoute(fmt.Sprintf(modifyGuildSticker, api, g.ID.String(), stickerID.String()))

	var sticker *Sticker
	err := json.Unmarshal(firePatchRequest(u, payload, reason), &sticker)

	return sticker, err
}

// ModifyGuildStickerJSON - JSON payload
type ModifyGuildStickerJSON struct {
	Name        string  `json:"name"`        // name of the sticker (2-30 characters)
	Description *string `json:"description"` // description of the sticker (2-100 characters)
	Tags        string  `json:"tags"`        // autocomplete/suggestion tags for the sticker (max 200 characters)
}

// DeleteGuildSticker - Delete the given sticker.
//
// Requires the ManageEmojisAndStickers permission.
//
// Returns "204 No Content" on success.
//
// This endpoint supports the `X-Audit-Log-Reason` header.
func (g *Guild) DeleteGuildSticker(stickerID Snowflake, reason *string) error {
	u := parseRoute(fmt.Sprintf(deleteGuildSticker, api, g.ID.String(), stickerID.String()))

	return fireDeleteRequest(u, reason)
}<|MERGE_RESOLUTION|>--- conflicted
+++ resolved
@@ -17,8 +17,8 @@
 package api
 
 import (
-	"encoding/json"
 	"fmt"
+	"net/http"
 )
 
 // Sticker - Represents a sticker that can be sent in messages.
@@ -85,10 +85,6 @@
 }
 
 // ListNitroStickerPacks - Returns the list of sticker packs available to Nitro subscribers.
-<<<<<<< HEAD
-//goland:noinspection GoUnusedExportedFunction
-=======
->>>>>>> b157f6f3
 func ListNitroStickerPacks() (*ListNitroStickerPacksResponse, error) {
 	u := parseRoute(fmt.Sprintf(listNitroStickerPacks, api))
 
@@ -115,7 +111,7 @@
 	return stickers, err
 }
 
-// GetGuildSticker - Returns a Sticker object for the given guild and sticker IDs.
+// GetGuildSticker - Returns a sticker object for the given guild and sticker IDs.
 //
 // Includes the `user` field if the bot has the ManageEmojisAndStickers permission.
 func (g *Guild) GetGuildSticker(stickerID Snowflake) (*Sticker, error) {
