/*
 * Copyright (c) 2022. Veteran Software
 *
 * Discord API Wrapper - A custom wrapper for the Discord REST API developed for a proprietary project.
 *
 * This program is free software: you can redistribute it and/or modify it under the terms of the GNU General Public
 * License as published by the Free Software Foundation, either version 3 of the License, or (at your option) any later version.
 *
 * This program is distributed in the hope that it will be useful, but WITHOUT ANY WARRANTY; without even the implied
 * warranty of MERCHANTABILITY or FITNESS FOR A PARTICULAR PURPOSE.  See the GNU General Public License for more details.
 *
 * You should have received a copy of the GNU General Public License along with this program.
 * If not, see <http://www.gnu.org/licenses/>.
 */

package api

import (
	"bytes"
	"context"
	"encoding/json"
	"fmt"
	"io"
	"net/http"
	"net/url"
	"strings"
	"time"

	"github.com/gojek/heimdall/v7"
	"github.com/gojek/heimdall/v7/httpclient"
	"github.com/veteran-software/discord-api-wrapper/v10/logging"
)

//goland:noinspection SpellCheckingInspection
var (
	initialTimeout        = 500 * time.Millisecond
	maxTimeout            = 25 * time.Second
	exponentFactor        = 2.0
	maximumJitterInterval = 2 * time.Millisecond
	retryCount            = 2

	backoff = heimdall.NewExponentialBackoff(initialTimeout, maxTimeout, exponentFactor, maximumJitterInterval)

	// Create a new retry mechanism with the backoff
	retrier = heimdall.NewRetrier(backoff)

	httpClient = httpclient.NewClient(
		httpclient.WithRetrier(retrier),
		httpclient.WithRetryCount(retryCount),
	)
)

var (
	// Rest - Holds the rate limit buckets
	Rest *RateLimiter
)

func init() {
	Rest = NewRatelimiter()
}

// Request - send an HTTP request with rate limiting
func (r *RateLimiter) Request(method, route string, data any, reason *string) (*http.Response, error) {
	return r.requestWithBucketID(method, route, strings.SplitN(route, "?", 2)[0], data, reason)
}

func (r *RateLimiter) requestWithBucketID(method, route, bucketID string, data any, reason *string) (*http.Response, error) {
	return r.request(method, route, "application/json", data, bucketID, 0, reason)
}

func (r *RateLimiter) request(method, route, contentType string, b any, bucketID string, sequence int, reason *string) (*http.Response, error) {
	if bucketID == "" {
		bucketID = strings.SplitN(route, "?", 2)[0]
	}

	return r.lockedRequest(method, route, contentType, b, r.lockBucket(bucketID), sequence, reason)
}

func processBody(b any, bucket *bucket) (*bytes.Buffer, error) {
	var buffer bytes.Buffer
	if b != nil {
		encoder := json.NewEncoder(&buffer)
		encoder.SetEscapeHTML(false)
		err := encoder.Encode(&b)
		if err != nil {
			_ = bucket.release(nil)
			return nil, err
		}
	}

	return &buffer, nil
}

func (r *RateLimiter) lockedRequest(method, route, contentType string, b any, bucket *bucket, sequence int, reason *string) (*http.Response, error) {
	buffer, err := processBody(b, bucket)
	if err != nil {
		return nil, err
	}

	req, err := http.NewRequest(method, route, bytes.NewReader(buffer.Bytes()))
	if err != nil {
		_ = bucket.release(nil)
		return nil, err
	}

	req.Header.Set("Authorization", fmt.Sprintf("Bot %s", Token))

	if b != nil {
		req.Header.Set("Content-Type", contentType)
	}

	if reason != nil {
		req.Header.Set("X-Audit-Log-Reason", *reason)
	}

	req.Header.Set("User-Agent", UserAgent)

	ctx, cancel := context.WithDeadline(req.Context(), time.Now().Add(5*time.Second))
	handleContextCancel(ctx, cancel)

	resp, err := httpClient.Do(req.WithContext(ctx))

	if err != nil {
		_ = bucket.release(nil)
		return nil, err
	}

	err = bucket.release(resp.Header)
	if err != nil {
		return nil, err
	}

	switch resp.StatusCode {
	case http.StatusTooManyRequests:
		logging.Warnln("Rate Limited!")
		logging.Infoln(route)
		logging.Infoln(resp.Status)

		var rlr rateLimitResponse
		err = json.NewDecoder(resp.Body).Decode(&rlr)
		if err != nil {
			return nil, err
		}

		time.Sleep(time.Duration(rlr.RetryAfter * float64(time.Second)))

		return r.lockedRequest(method, route, contentType, b, r.lockBucketObject(bucket), sequence, reason)
	}

	return resp, nil
}

func handleContextCancel(ctx context.Context, cancel context.CancelFunc) {
	go func(ctx context.Context) {
		defer cancel()

		<-ctx.Done()

		switch ctx.Err() {
		case context.DeadlineExceeded:
			logging.Traceln("context timeout exceeded")
		case context.Canceled:
			logging.Traceln("context cancelled; process complete")
		}
	}(ctx)
}

func parseRoute(route string) *url.URL {
	u, err := url.Parse(route)
	if err != nil {
		logging.Errorln(err)
		return nil
	}

	return u
}

func fireGetRequest(u *url.URL, data any, reason *string) []byte {
	resp, err := Rest.Request(http.MethodGet, u.String(), data, reason)
	if err != nil {
		logging.Errorln(err)
		return nil
	}
	defer func(Body io.ReadCloser) {
		_ = Body.Close()
	}(resp.Body)

	b, err := io.ReadAll(resp.Body)
	if err != nil {
		logging.Errorln(err)
		return []byte{} // we return an empty byte slice here to avoid nil pointer problems
	}

	return b
}

func firePostRequest(u *url.URL, data any, reason *string) []byte {
	resp, err := Rest.Request(http.MethodPost, u.String(), data, reason)
	if err != nil {
		logging.Errorln(err)
		return nil
	}
	defer func(Body io.ReadCloser) {
		_ = Body.Close()
	}(resp.Body)

	b, err := io.ReadAll(resp.Body)
	if err != nil {
		logging.Errorln(err)
		return []byte{} // we return an empty byte slice here to avoid nil pointer problems
	}

	return b
}

<<<<<<< HEAD
func firePutRequest(u *url.URL, data any, reason *string) []byte {
=======
//goland:noinspection GoUnusedFunction
func firePutRequest(u *url.URL, data interface{}, reason *string) []byte {
>>>>>>> 1e02799e
	resp, err := Rest.Request(http.MethodPut, u.String(), data, reason)
	if err != nil {
		logging.Errorln(err)
		return nil
	}
	defer func(Body io.ReadCloser) {
		_ = Body.Close()
	}(resp.Body)

	b, err := io.ReadAll(resp.Body)
	if err != nil {
		logging.Errorln(err)
		return []byte{} // we return an empty byte slice here to avoid nil pointer problems
	}

	return b
}

func firePatchRequest(u *url.URL, data any, reason *string) []byte {
	resp, err := Rest.Request(http.MethodPatch, u.String(), data, reason)
	if err != nil {
		logging.Errorln(err)
		return nil
	}
	defer func(Body io.ReadCloser) {
		_ = Body.Close()
	}(resp.Body)

	b, err := io.ReadAll(resp.Body)
	if err != nil {
		logging.Errorln(err)
		return []byte{} // we return an empty byte slice here to avoid nil pointer problems
	}

	return b
}

func fireDeleteRequest(u *url.URL, reason *string) error {
	resp, err := Rest.Request(http.MethodDelete, u.String(), nil, reason)
	if err != nil {
		logging.Errorln(err)
		return err
	}
	defer func(Body io.ReadCloser) {
		_ = Body.Close()
	}(resp.Body)

	return nil
}<|MERGE_RESOLUTION|>--- conflicted
+++ resolved
@@ -4,7 +4,8 @@
  * Discord API Wrapper - A custom wrapper for the Discord REST API developed for a proprietary project.
  *
  * This program is free software: you can redistribute it and/or modify it under the terms of the GNU General Public
- * License as published by the Free Software Foundation, either version 3 of the License, or (at your option) any later version.
+ * License as published by the Free Software Foundation, either version 3 of the License, or (at your option) any later
+ * version.
  *
  * This program is distributed in the hope that it will be useful, but WITHOUT ANY WARRANTY; without even the implied
  * warranty of MERCHANTABILITY or FITNESS FOR A PARTICULAR PURPOSE.  See the GNU General Public License for more details.
@@ -213,12 +214,8 @@
 	return b
 }
 
-<<<<<<< HEAD
+//goland:noinspection GoUnusedFunction
 func firePutRequest(u *url.URL, data any, reason *string) []byte {
-=======
-//goland:noinspection GoUnusedFunction
-func firePutRequest(u *url.URL, data interface{}, reason *string) []byte {
->>>>>>> 1e02799e
 	resp, err := Rest.Request(http.MethodPut, u.String(), data, reason)
 	if err != nil {
 		logging.Errorln(err)
